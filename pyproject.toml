[tool.poetry]
name = "neclib"
version = "0.1.0"
description = "Pure Python tools for NECST."
license = "MIT"
readme = "README.md"
authors = ["KaoruNishikawa <k.nishikawa@a.phys.nagoya-u.ac.jp>"]
homepage = "https://github.com/nanten2/neclib"
repository = "https://github.com/nanten2/neclib"

[tool.poetry.dependencies]
python = ">=3.6, <3.10"
astropy = "^3.0"
importlib-metadata = { version = "^4.4", python = "<3.8" }
numpy = "^1.19"
typing-extensions = { version = "^4.0", python = "<3.8" }

[tool.poetry.dev-dependencies]
black = "^20.6b"
flake8 = "^3.8"
ipykernel = "^5.3"
jupyter = "^1.0.0"
m2r2 = "^0.3"
<<<<<<< HEAD
notebook = "^6.4.8"
numpydoc = "^1.0"
=======
>>>>>>> 01255502
pydata-sphinx-theme = "^0.7.2"
pytest = "^5.2"
sphinx = "^4.4"

[build-system]
requires = ["poetry-core>=1.0.0"]
build-backend = "poetry.core.masonry.api"
<|MERGE_RESOLUTION|>--- conflicted
+++ resolved
@@ -19,17 +19,13 @@
 black = "^20.6b"
 flake8 = "^3.8"
 ipykernel = "^5.3"
-jupyter = "^1.0.0"
+jupyter = "^1.0"
 m2r2 = "^0.3"
-<<<<<<< HEAD
-notebook = "^6.4.8"
-numpydoc = "^1.0"
-=======
->>>>>>> 01255502
+notebook = "^6.4"
 pydata-sphinx-theme = "^0.7.2"
 pytest = "^5.2"
 sphinx = "^4.4"
 
 [build-system]
 requires = ["poetry-core>=1.0.0"]
-build-backend = "poetry.core.masonry.api"
+build-backend = "poetry.core.masonry.api"