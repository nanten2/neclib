--- conflicted
+++ resolved
@@ -4,14 +4,11 @@
     "angle_conversion_factor",
     "parse_quantity",
     "partially_convert_unit",
-<<<<<<< HEAD
     "force_data_type",
-=======
     "quantity2builtin",
     "optimum_angle",
     "dAz2dx",
     "dx2dAz",
->>>>>>> 5a72cc8b
 ]
 
 import math
