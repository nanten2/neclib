# flake8: noqa

try:
    from importlib_metadata import version
except ImportError:
    from importlib.metadata import version  # Python 3.8+

try:
    __version__ = version("neclib")
except:
    __version__ = "0.0.0"  # Fallback.

# Aliases
from .device_control import *

# Subpackages
<<<<<<< HEAD
from .device_control import *
from .pointing_correction import *
=======
from . import simulator
>>>>>>> c5e002c1
<|MERGE_RESOLUTION|>--- conflicted
+++ resolved
@@ -12,11 +12,7 @@
 
 # Aliases
 from .device_control import *
+from .pointing_error import *
 
 # Subpackages
-<<<<<<< HEAD
-from .device_control import *
-from .pointing_correction import *
-=======
-from . import simulator
->>>>>>> c5e002c1
+from . import simulator